/// Copyright (c) 2021 Marcos Pontes
/// MIT License
///
use std::collections::HashSet;

use super::weak::WeakRanker;

use crate::{
    eval::Evaluator,
    learner::{
        DatasetConfigurable, FeaturesConfigurable, FileSerializable, Learner, MetricConfigurable,
    },
    ranker::Ranker,
    utils::{
        format::{Alignment, TableConfig},
        logging,
    },
    DataSet,
};

///
<<<<<<< HEAD
/// AdaRank listwise algorithm.
=======
/// The basic idea of AdaRank is constructing “weak rankers” repeatedly based on reweighted
/// training queries and linearly combining the weak rankers for making ranking predictions.
/// In learning, AdaRank minimizes a loss function directly defined on performance measures.
/// The details of AdaRank can be found in the paper “AdaRank: A Boosting Algorithm for Information Retrieval
>>>>>>> 9c18072f
/// 
pub struct AdaRank {
    ///
    /// Training dataset.
    /// 
    training_dataset: DataSet,
    ///
    /// Optional dataset to be used for validation.
    /// 
    validation_dataset: Option<DataSet>,
    ///
    /// Pointer to a evaluator.
    /// 
    scorer: Box<dyn Evaluator>,
<<<<<<< HEAD
    /// Maximum number of iterations.
=======
    ///
    /// The number of iterations to be performed.
    /// 
>>>>>>> 9c18072f
    pub iter: u64,
    ///
    /// Maximum number of consecutive feature selection
    /// 
    max_consecutive_selections: usize,
    ///
    /// Current number of consecutive feature selection
    /// 
    consecutive_selections: usize,
    ///
    /// Previous selected feature.
    /// 
    previous_feature: usize,
<<<<<<< HEAD
    /// Maximum tolerance between iterations.
    pub tolerance: f32,
    /// The model scoring during the training phase.
    pub score_training: f32,
    /// The model score during the training phase for the validation DataSet.
=======
    ///
    /// Tolerance criteria to stop the algorithm.
    /// 
    pub tolerance: f32,
    ///
    /// Training score of the model.
    /// 
    pub score_training: f32,
    ///
    /// Validation score of the model.
    /// 
>>>>>>> 9c18072f
    pub score_validation: f32,
    ///
    /// Subset of features to be used in the model.
    /// 
    features: Vec<usize>,
    ///
    /// Previous training score.
    /// 
    previous_traning_score: f32,
    ///
    /// Previous validation score.
    /// 
    previous_validation_score: f32,
    ///
    /// Sample's weights. It indicates the importance of each sample 
    /// in each iteration of the training process.
    /// 
    sample_weights: Vec<f32>,
    ///
    /// The amount of say for each stump of the ensemble.
    /// 
    ranker_weights: Vec<f32>,
    ///
    /// Best model's weights. It indicates the importance of each stump during the training process.
    /// 
    best_weights: Vec<f32>,
    ///
    /// Best `WeakRanker`s of the ensemble.
    /// 
    rankers: Vec<WeakRanker>,
    ///
    /// Best `WeakRanker`s found during the training process.
    /// 
    best_rankers: Vec<WeakRanker>,
    ///
    /// Features already saturated.
    /// 
    used_features: HashSet<usize>,
    ///
    /// Log configuration.
    /// 
    table_config: TableConfig,
}

impl AdaRank {
    ///
    /// Create a new `AdaRank` instance.
    ///
    pub fn new(
        training_dataset: DataSet,
        scorer: Box<dyn Evaluator>,
        iter: u64,
        max_consecutive_selections: usize,
        tolerance: f32,
        features: Option<Vec<usize>>,
        validation_dataset: Option<DataSet>,
    ) -> Self {
        let rankers = Vec::new();
        let best_rankers = Vec::new();
        let ranker_weights = Vec::new();
        let best_weights = Vec::new();
        let used_features = HashSet::new();

        let sample_weights = AdaRank::initialize_weights(training_dataset.len());
        let tcfg = AdaRank::table_config();

        // If None, use all features -> range(0, training_dataset[0].len())
        let features_used = match features {
            Some(ft) => ft,
            None => (1..training_dataset[0].len() + 1).collect(),
        };

        AdaRank {
            training_dataset,
            validation_dataset,
            scorer,
            iter,
            max_consecutive_selections,
            consecutive_selections: 0,
            previous_feature: usize::MAX,
            tolerance,
            score_training: 0.0,
            score_validation: 0.0,
            features: features_used,
            previous_traning_score: 0.0,
            previous_validation_score: 0.0,
            sample_weights,
            ranker_weights,
            best_weights,
            rankers,
            best_rankers,
            used_features,
            table_config: tcfg,
        }
    }

    fn table_config() -> TableConfig {
        TableConfig::new(
            vec![7, 8, 9, 9, 9, 9, 9],
            (2, 2),
            Alignment::Center,
            true,
            true,
            true,
        )
    }

    fn debug_header(&self) -> String {
        logging::log_table_header(
            vec![
                "#Iter",
                "Feature",
                format!("{}-T", self.scorer.to_string()).as_str(),
                "Improve-T",
                format!("{}-V", self.scorer.to_string()).as_str(),
                "Improve-V",
                "Status",
            ],
            &self.table_config,
        )
    }

    fn debug_line(
        &self,
        current_it: usize,
        feature: usize,
        training_score: f32,
        improvement: f32,
        validation_score: f32,
        validation_improvement: f32,
        status: &str,
    ) -> String {
        logging::log_table_row(
            vec![
                format!("{}", current_it).as_str(),
                format!("{}", feature).as_str(),
                format!("{:.5}", training_score).as_str(),
                format!("{:.5}", improvement).as_str(),
                format!("{:.5}", validation_score).as_str(),
                format!("{:.5}", validation_improvement).as_str(),
                status,
            ],
            &self.table_config,
        )
    }

    ///
<<<<<<< HEAD
    /// Retrieves a summary of the test results
=======
    /// Get the training results summary.
>>>>>>> 9c18072f
    /// 
    pub fn get_results(&self) -> String {
        let results_table =
            TableConfig::new(vec![9, 9], (2, 2), Alignment::Center, true, true, true);

        let mut results = String::new();
        results.push_str(&format!(
            "{}\n",
            logging::log_table_header(
                vec![
                    format!("{}-T", self.scorer.to_string()).as_str(),
                    format!("{}-V", self.scorer.to_string()).as_str(),
                ],
                &results_table,
            )
        ));
        results.push_str(&format!(
            "{}",
            logging::log_shifted_table_row(
                vec![
                    format!("{:.5}", self.score_training).as_str(),
                    format!("{:.5}", self.score_validation).as_str(),
                ],
                &results_table,
            )
        ));
        results
    }

    fn initialize_weights(len: usize) -> Vec<f32> {
        // Create a vector of size `len` with values 1.0/`len`
        let mut weights = Vec::new();
        for _ in 0..len {
            weights.push(1.0 / len as f32);
        }
        weights
    }

    fn evaluate_weak_ranker(&self, ranker: &WeakRanker) -> f32 {
        let mut score = 0.0;
        for (i, sample) in self.training_dataset.iter().enumerate() {
            ranker.rank(sample);
            score += self.scorer.evaluate_ranklist(sample) * self.sample_weights[i];
        }
        score
    }

    fn select_weak_ranker(&mut self) -> Option<WeakRanker> {
        let mut best_score = -1.0;
        let mut best_feature = 0;

        for feature in self.features.iter() {
            if self.used_features.contains(feature) {
                continue;
            }
            let ranker = WeakRanker::new(*feature);
            let score = self.evaluate_weak_ranker(&ranker);
            if score > best_score {
                best_score = score;
                best_feature = *feature;
            }
        }

        if best_score < 0.0 {
            return None;
        }

        Some(WeakRanker::new(best_feature))
    }

    fn learn(&mut self) {
        for it in 0..self.iter {
            // 1st step: select a weak ranker
            let best_weak_ranker = match self.select_weak_ranker() {
                Some(ranker) => ranker,
                None => {
                    log::error!("No weak ranker selected");
                    break;
                }
            };

            // 2nd step: evaluate the weak ranker (amount to say)
            let mut num = 0.0f32;
            let mut denom = 0.0f32;
            for (ranklist, weight) in self
                .training_dataset
                .iter_mut()
                .zip(self.sample_weights.iter())
            {
                best_weak_ranker.rank(ranklist);
                let score = self.scorer.evaluate_ranklist(ranklist);
                num += (1.0 + score) * *weight;
                denom += (1.0 - score) * *weight;
            }

            let amount_to_say = 0.5 * (num / denom).log10();

            // 3rd step: update the weights
            self.rankers.push(best_weak_ranker.clone());
            self.ranker_weights.push(amount_to_say);

            // 4th step: evaluate the ensemble on the training and validation dataset

            let mut training_score = 0.0f32;
            let mut total_score = 0.0f32;

            let mut train_scores_list = Vec::new();
            train_scores_list.reserve(self.training_dataset.len());

            for ranklist in self.training_dataset.iter() {
                self.rank(ranklist);

                let score = self.scorer.evaluate_ranklist(ranklist);
                let exp_score = (-score).exp();

                training_score += score;
                total_score += exp_score;

                train_scores_list.push(exp_score);
            }

            training_score /= self.training_dataset.len() as f32;
            let delta = training_score + self.tolerance - self.previous_traning_score;

            let mut status = if delta > 0.0 { "OK" } else { "BAD" };

            let selected_feature = best_weak_ranker.feature_id;

            if self.previous_feature == selected_feature {
                self.consecutive_selections += 1;
                if self.consecutive_selections == self.max_consecutive_selections {
                    status = "SATURED";
                    self.consecutive_selections = 0;
                    self.used_features.insert(selected_feature);
                }
            }

            self.previous_feature = selected_feature;

            let mut val_score = 0.0f32;
            if let Some(val_dataset) = &self.validation_dataset {
                if !val_dataset.is_empty() && it % 1 == 0 {
                    self.rank_dataset(val_dataset);
                    val_score = match self.scorer.evaluate_dataset(val_dataset) {
                        Ok(score) => score,
                        Err(e) => {
                            log::error!("Error evaluating validation dataset: {}", e);
                            0.0
                        }
                    };
                    if val_score > self.score_validation {
                        self.score_validation = val_score;
                        self.best_rankers = self.rankers.clone();
                        self.best_weights = self.ranker_weights.clone();
                    }
                }
            }

            let train_improvement = training_score - self.previous_traning_score;
            let validation_improvement = val_score - self.previous_validation_score;

            log::debug!(
                "{}",
                self.debug_line(
                    it as usize,
                    selected_feature,
                    training_score,
                    train_improvement,
                    val_score,
                    validation_improvement,
                    status,
                )
            );

            if delta <= 0.0 {
                self.rankers.pop();
                self.ranker_weights.pop();
                break;
            }

            self.previous_traning_score = training_score;
            self.previous_validation_score = val_score;

            // 5th step: update the weights distribution
            for (weight, score) in self.sample_weights.iter_mut().zip(train_scores_list.iter()) {
                *weight *= (-amount_to_say * score).exp() / total_score;
            }
        }
    }
}

impl Learner for AdaRank {
    fn fit(&mut self) -> Result<(), crate::error::LtrError> {
        log::debug!("{}", self.debug_header());

        self.learn();

        if !self.best_rankers.is_empty() {
            self.rankers = std::mem::take(&mut self.best_rankers);
            self.ranker_weights = std::mem::take(&mut self.best_weights);
        }

        if self.rankers.is_empty() {
            return Err(crate::error::LtrError::NoRankers);
        }

        self.rank_dataset(&self.training_dataset);
        self.score_training = self.scorer.evaluate_dataset(&self.training_dataset)?;

        match &self.validation_dataset {
            Some(dataset) => {
                self.rank_dataset(dataset);
                self.score_validation = self
                    .scorer
                    .evaluate_dataset(&self.training_dataset)
                    .unwrap_or_else(|e| {
                        log::error!("Error evaluating training dataset: {}", e);
                        0.0
                    });
            }
            None => {
                self.score_validation = 0.0;
            }
        }

        log::debug!("{}", self.get_results());
        Ok(())
    }

    fn score(&self) -> Result<f32, crate::error::LtrError> {
        if self.rankers.is_empty() {
            return Err(crate::error::LtrError::NoRankers);
        }
        Ok(self.score_training)
    }

    fn validation_score(&self) -> Result<f32, crate::error::LtrError> {
        if self.rankers.is_empty() {
            return Err(crate::error::LtrError::NoRankers);
        }
        Ok(self.score_validation)
    }
}

impl Ranker for AdaRank {
    fn predict(&self, datapoint: &crate::datapoint::DataPoint) -> f32 {
        let mut score = 0.0;
        for (ranker, weight) in self.rankers.iter().zip(self.ranker_weights.iter()) {
            let feature_value: f32 = match datapoint.get_feature(ranker.feature_id) {
                Ok(value) => *value,
                Err(e) => {
                    log::error!("Error getting feature value: {}", e);
                    0.0
                }
            };
            score += feature_value * weight;
        }
        score
    }
}

impl FileSerializable for AdaRank {
    fn save_to_file(&self, _path: &str) -> Result<(), crate::error::LtrError> {
        todo!()
    }

    fn load_from_file(&mut self, _path: &str) -> Result<(), crate::error::LtrError> {
        todo!()
    }
}

impl FeaturesConfigurable for AdaRank {
    fn set_features(&mut self, _features: Vec<usize>) {
        todo!()
    }

    fn get_features(&self) -> Vec<usize> {
        todo!()
    }
}

impl MetricConfigurable for AdaRank {
    fn set_metric(&mut self, _metric: &dyn crate::eval::Evaluator) {
        todo!()
    }
}

impl DatasetConfigurable for AdaRank {
    fn set_train_dataset(&mut self, _dataset: DataSet) {
        todo!()
    }

    fn set_validation_dataset(&mut self, _dataset: DataSet) {
        todo!()
    }
}<|MERGE_RESOLUTION|>--- conflicted
+++ resolved
@@ -19,14 +19,10 @@
 };
 
 ///
-<<<<<<< HEAD
-/// AdaRank listwise algorithm.
-=======
 /// The basic idea of AdaRank is constructing “weak rankers” repeatedly based on reweighted
 /// training queries and linearly combining the weak rankers for making ranking predictions.
 /// In learning, AdaRank minimizes a loss function directly defined on performance measures.
 /// The details of AdaRank can be found in the paper “AdaRank: A Boosting Algorithm for Information Retrieval
->>>>>>> 9c18072f
 /// 
 pub struct AdaRank {
     ///
@@ -41,13 +37,9 @@
     /// Pointer to a evaluator.
     /// 
     scorer: Box<dyn Evaluator>,
-<<<<<<< HEAD
-    /// Maximum number of iterations.
-=======
     ///
     /// The number of iterations to be performed.
     /// 
->>>>>>> 9c18072f
     pub iter: u64,
     ///
     /// Maximum number of consecutive feature selection
@@ -61,25 +53,18 @@
     /// Previous selected feature.
     /// 
     previous_feature: usize,
-<<<<<<< HEAD
-    /// Maximum tolerance between iterations.
+    ///
+    /// Tolerance criteria to stop the algorithm.
+    /// 
     pub tolerance: f32,
     /// The model scoring during the training phase.
+    ///
+    /// Training score of the model.
+    /// 
     pub score_training: f32,
-    /// The model score during the training phase for the validation DataSet.
-=======
-    ///
-    /// Tolerance criteria to stop the algorithm.
-    /// 
-    pub tolerance: f32,
-    ///
-    /// Training score of the model.
-    /// 
-    pub score_training: f32,
     ///
     /// Validation score of the model.
     /// 
->>>>>>> 9c18072f
     pub score_validation: f32,
     ///
     /// Subset of features to be used in the model.
@@ -227,11 +212,7 @@
     }
 
     ///
-<<<<<<< HEAD
-    /// Retrieves a summary of the test results
-=======
     /// Get the training results summary.
->>>>>>> 9c18072f
     /// 
     pub fn get_results(&self) -> String {
         let results_table =
