--- conflicted
+++ resolved
@@ -3,15 +3,6 @@
 ///
 use crate::ranker::Ranker;
 
-<<<<<<< HEAD
-///
-/// Defines a stumb of an ensemble tree as a weak Ranker.
-/// It just retrieves the score of a DataPoint as the value of an isolated feature.
-/// 
-#[derive(Debug, Clone)]
-pub struct WeakRanker {
-    /// Feature id to be used as the final score for each DataPoint.
-=======
 use crate::ranker::Ranker;
 
 ///
@@ -24,17 +15,12 @@
     ///
     /// The feature index of the feature to be used in the ranking.
     /// 
->>>>>>> 9c18072f
     pub feature_id: usize,
 }
 
 impl WeakRanker {
     ///
-<<<<<<< HEAD
-    /// Creates a new WeakRanker given a feature id.
-=======
     /// Creates a new WeakRanker.
->>>>>>> 9c18072f
     /// 
     pub fn new(feature_id: usize) -> Self {
         WeakRanker { feature_id }
