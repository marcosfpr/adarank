--- conflicted
+++ resolved
@@ -10,13 +10,7 @@
 
 use encode_unicode::Utf8Char;
 
-<<<<<<< HEAD
-///
-/// Newline static marker
-/// 
-=======
 /// New line agnostic character.
->>>>>>> 9c18072f
 #[cfg(any(not(windows), not(feature = "win_crlf")))]
 pub static NEWLINE: &[u8] = b"\n";
 #[cfg(all(windows, feature = "win_crlf"))]
@@ -194,11 +188,7 @@
     }
 
     ///
-<<<<<<< HEAD
-    /// Prints a log separator based on a `TableConfig` instance.
-=======
     /// Log a line separator to `out`.
->>>>>>> 9c18072f
     /// 
     pub fn log_separator_with_config<T: Write + ?Sized>(
         &self,
@@ -254,11 +244,7 @@
     }
 
     ///
-<<<<<<< HEAD
-    /// Log a table row based on a `TableConfig` instance.
-=======
     /// Log a value to `out` based on a `TableConfig` specification.
->>>>>>> 9c18072f
     /// 
     pub fn log_value_with_config<T: Write + ?Sized, F: ToString>(
         &self,
@@ -326,11 +312,7 @@
 }
 
 ///
-<<<<<<< HEAD
-/// Lazily evaluated constants.
-=======
 /// Run-time lazily evaluated `TableLogger` constants.
->>>>>>> 9c18072f
 /// 
 pub mod consts {
 
